#!/usr/bin/env python3
#
# SPDX-FileCopyrightText: 2023 Nextcloud GmbH and Nextcloud contributors
# SPDX-License-Identifier: AGPL-3.0-or-later
#
import json
import logging
from importlib import import_module
from os import getenv

import uvicorn

from context_chat_backend.backends.base import RagBackend  # isort: skip
from context_chat_backend.types import TConfig  # isort: skip
from context_chat_backend.controller import app  # isort: skip
from context_chat_backend.utils import to_int  # isort: skip
from context_chat_backend.logger import get_logging_config, setup_logging  # isort: skip

LOGGER_CONFIG_NAME = "logger_config.yaml"


def build_backend() -> RagBackend | None:
    kind = (getenv("RAG_BACKEND") or "builtin").lower()
    if kind in ("", "builtin"):
        return None
    module_name = f"context_chat_backend.backends.{kind}"
    try:
        module = import_module(module_name)
    except ModuleNotFoundError as exc:
        raise ValueError(f"Unknown RAG_BACKEND={kind}") from exc
    class_name = "".join(part.capitalize() for part in kind.split("_")) + "Backend"
    backend_cls = getattr(module, class_name, None)
    if backend_cls is None:
        raise ValueError(f"Backend '{module_name}' does not define {class_name}")
    return backend_cls()


app.state.rag_backend = build_backend()


def _setup_log_levels(debug: bool):
    """
    Set log levels for the modules at once for a cleaner usage later.
    """
    if not debug:
        # warning is the default level
        return

    LOGGERS = (
        "ccb",
        "ccb.chain",
        "ccb.doc_loader",
        "ccb.injest",
        "ccb.models",
        "ccb.vectordb",
        "ccb.controller",
        "ccb.dyn_loader",
        "ccb.ocs_utils",
        "ccb.utils",
    )

    for name in LOGGERS:
        logger = logging.getLogger(name)
        logger.setLevel(logging.DEBUG)


if __name__ == "__main__":
    logging_config = get_logging_config(LOGGER_CONFIG_NAME)
    setup_logging(logging_config)
    app_config: TConfig = app.extra["CONFIG"]
    _setup_log_levels(app_config.debug)
    backend = app.state.rag_backend
    rag_backend_kind = (getenv("RAG_BACKEND") or "builtin").lower()
    backend_config = backend.config() if backend else {}
    config_out = app_config.model_dump()
    if backend:
<<<<<<< HEAD
        # Omit built-in RAG settings when an external backend is used
=======
>>>>>>> 0e1e1441
        for key in ("vectordb", "embedding", "llm"):
            config_out.pop(key, None)
    config_out["rag_backend"] = [rag_backend_kind, backend_config]
    print("App config:\n" + json.dumps(config_out, indent=2), flush=True)

    uv_log_config = uvicorn.config.LOGGING_CONFIG  # pyright: ignore[reportAttributeAccessIssue]
    uv_log_config["formatters"]["json"] = logging_config["formatters"]["json"]
    uv_log_config["handlers"]["file_json"] = logging_config["handlers"]["file_json"]

    uv_log_config["loggers"]["uvicorn"]["handlers"].append("file_json")
    uv_log_config["loggers"]["uvicorn.access"]["handlers"].append("file_json")

    uvicorn.run(
        app=app,
        host=getenv("APP_HOST", "127.0.0.1"),
        port=to_int(getenv("APP_PORT"), 9000),
        http="h11",
        interface="asgi3",
        log_config=uv_log_config,
        log_level=app_config.uvicorn_log_level,
        use_colors=bool(app_config.use_colors and getenv("CI", "false") == "false"),
        # limit_concurrency=10,
        # backlog=20,
        timeout_keep_alive=120,
        h11_max_incomplete_event_size=5 * 1024 * 1024,  # 5MiB
        workers=app_config.uvicorn_workers,
    )<|MERGE_RESOLUTION|>--- conflicted
+++ resolved
@@ -74,10 +74,8 @@
     backend_config = backend.config() if backend else {}
     config_out = app_config.model_dump()
     if backend:
-<<<<<<< HEAD
         # Omit built-in RAG settings when an external backend is used
-=======
->>>>>>> 0e1e1441
+
         for key in ("vectordb", "embedding", "llm"):
             config_out.pop(key, None)
     config_out["rag_backend"] = [rag_backend_kind, backend_config]
