--- conflicted
+++ resolved
@@ -22,25 +22,6 @@
 
 from .base import RagBackend
 
-
-<<<<<<< HEAD
-=======
-class _Auth(httpx.Auth):
-    """Attach API credentials to every request."""
-
-    def __init__(self, api_key: str | None, token: str | None) -> None:
-        self.api_key = api_key
-        self.token = token
-
-    def auth_flow(self, request: httpx.Request):  # type: ignore[override]
-        if self.api_key:
-            request.headers["X-API-Key"] = self.api_key
-        if self.token:
-            request.headers["Authorization"] = f"Bearer {self.token}"
-        yield request
-
-
->>>>>>> 86fd13ba
 class R2rBackend(RagBackend):
     """Implementation of :class:`RagBackend` that talks to an R2R service."""
 
