--- conflicted
+++ resolved
@@ -215,7 +215,7 @@
             mime, _ = mimetypes.guess_type(os.path.basename(file_path))
             if not mime:
                 mime = metadata.get("type")
-<<<<<<< HEAD
+
             files = [
                 (
                     "file",
@@ -229,13 +229,6 @@
                 (
                     "collection_ids",
                     (None, json.dumps(list(collection_ids)), "application/json"),
-=======
-            files = {
-                "file": (
-                    metadata.get("filename") or os.path.basename(file_path),
-                    fh,
-                    mime or "application/octet-stream",
->>>>>>> c0d1a116
                 ),
                 ("ingestion_mode", (None, "fast")),
             ]
